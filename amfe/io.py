# Copyright (c) 2018, Lehrstuhl für Angewandte Mechanik, Technische Universität München.
#
# Distributed under BSD-3-Clause License. See LICENSE-File for more information
#

"""
I/O module of AMfe.

It handles input/output operations for AMfe.
"""

import abc
import re
import os
import json
import numpy as np

__all__ = [
    'MeshReader',
    'MeshConverter',
<<<<<<< HEAD
    'GidAsciiMeshReader',
    'GidJsonMeshReader',
    'GmshAsciiMeshReader',
    'AmfeMeshObjMeshReader',
    'AmfeMeshConverter'
=======
    'GidAsciiMeshReader'
>>>>>>> c867d82f
]


def check_dir(*filenames):
<<<<<<< HEAD
    """
    Check if paths exists; if not, the given paths will be created.
=======
    '''
    Check if path(s) exist; if not, given path(s) will be created.
>>>>>>> c867d82f

    Parameters
    ----------
    *filenames : str or list of str
        String or list of strings containing path(s).

    Returns
    -------
    None
<<<<<<< HEAD
    """
    for filename in filenames:  # loop on files
=======
    '''

    for filename in filenames:  # loop over files
>>>>>>> c867d82f
        dir_name = os.path.dirname(filename)
        # check whether directory does exist
        if not os.path.exists(dir_name) or dir_name == '':
            os.makedirs(os.path.dirname(filename))  # if not, then create directory
            print('Created directory \'' + os.path.dirname(filename) + '\'.')
    return


class MeshReader(abc.ABC):
    """
    Abstract super class for all MeshReaders.

    Tasks of the MeshReaders:
    -------------------------
    - Read line by line a stream (or file).
    - Call MeshConverter function for each line.

    Notes:
    -----
    PLEASE FOLLOW THE BUILDER PATTERN!
    """

    @abc.abstractmethod
    def __init__(self, *args, **kwargs):
        self._builder = None
        return

    @abc.abstractmethod
    def parse(self):
        pass

    @property
    def builder(self):
        return self._builder

    @builder.setter
    def builder(self, builder):
        if isinstance(builder, MeshConverter):
            self._builder = builder
        else:
            raise ValueError('Invalid builder given.')
        return


class GidAsciiMeshReader(MeshReader):
<<<<<<< HEAD
    """
    Reads GID-Ascii-Files
    """
=======
    '''
    Reads GiD-Ascii-files.
    '''
>>>>>>> c867d82f

    eletypes = {
        ('Linear', 2): 'straight_line',
        ('Linear', 3): 'quadratic_line',
        ('Triangle', 3): 'Tri3',
        ('Triangle', 6): 'Tri6',
        ('Triangle', 10): 'Tri10',
        ('Quadrilateral', 4): 'Quad4',
        ('Quadrilateral', 8): 'Quad8',
        ('Tetrahedra', 4): 'Tet4',
        ('Tetrahedra', 10): 'Tet10',
        ('Hexahedra', 8): 'Hexa8',
        ('Hexahedra', 20): 'Hexa20',
        ('Prism', 6): 'Prism6',
        ('Pyramid', 6): None,
        ('Point', 1): 'point',
        ('Sphere', -1): None,
        ('Circle', -1): None,
    }

    def __init__(self, filename=None, builder=None):
        super().__init__()
        self._filename = filename
        self.builder = builder
        return

    def parse(self, verbose=False):
        with open(self._filename, 'r') as infile:
            line = next(infile)
            pattern = 'dimension (\d) ElemType\s([A-Za-z0-9]*)\sNnode\s(\d)'
            match = re.search(pattern, line)
            dimension = int(match.group(1))  # dimension (nodes have 2 or 3 coordinates)
            eleshape = match.group(2)  # elementtype
            nnodes = int(match.group(3))  # number of nodes per element

            self.builder.build_mesh_dimension(dimension)
            try:
                eletype = self.eletypes[(eleshape, nnodes)]
            except Exception:
<<<<<<< HEAD
                print('Eletype ({},{})  cannot be found in eletypes dictionary, it is not implemented in AMfe'.format(
                    eleshape, nnodes))
                return
            if eleshape is None:
                raise ValueError('Element ({},{}) is not implemented in AMfe'.format(eleshape, nnodes))
=======
                print('Eletype ({},{}) cannot be found in eletypes dictionary, it is not implemented in AMfe.'
                      .format( eletype, nnodes))
            if eletype is None:
                raise ValueError('Element ({},{}) is not implemented in AMfe.'.format(eletype, nnodes))
            if verbose:
                print('Eletype {} identified.'.format(eletype))

>>>>>>> c867d82f
            # Coordinates
            for line in infile:
                if line.strip() == 'Coordinates':
                    for line in infile:
                        try:
                            nodeid = int(line[0:5])
                            x = float(line[5:21])
                            y = float(line[21:37])
                            z = float(line[37:53])
                        except ValueError:
                            if line.strip() == "End Coordinates":
                                break
                            else:
                                raise
                        self.builder.build_node(nodeid, x, y, z)

                elif line.strip() == 'Elements':
                    for line in infile:
                        try:
                            element = [int(e) for e in line.split()]
                            eleid = element[0]
                            nodes = element[1:]
                        except ValueError:
                            if line.strip() == "End Elements":
                                break
                            else:
                                raise
                        self.builder.build_element(eleid, eletype, nodes)
                else:
                    print(line)

        # Finished build, return mesh
        return self.builder.return_mesh()


class GidJsonMeshReader(MeshReader):
    '''
    Reads json-ascii-files created by the GiD-AMfe-extension.
    '''

    # Eletypes dict:
    # {('shape', 0/1 (=non-quadratic/quadratic)): 'AMfe-name'}
    eletypes = {
        ('Line', 0): 'straight_line',
        ('Line', 1): 'quadratic_line',
        ('Triangle', 0): 'Tri3',
        ('Triangle', 1): 'Tri6',
        ('Triangle', 2): 'Tri10',
        ('Quadrilateral', 0): 'Quad4',
        ('Quadrilateral', 1): 'Quad8',
        ('Tetrahedra', 0): 'Tet4',
        ('Tetrahedra', 1): 'Tet10',
        ('Hexahedra', 0): 'Hexa8',
        ('Hexahedra', 1): 'Hexa20',
        ('Prism', 0): 'Prism6',
        ('Prism', 1): None,
        ('Pyramid', 0): None,
        ('Pyramid', 1): None,
        ('Point', 0): 'point',
        ('Point', 1): 'point',
        ('Sphere', 0): None,
        ('Sphere', 1): None,
        ('Circle', 0): None,
        ('Circle', 1): None
    }

    eletypes_3d = {'Tetrahedra', 'Hexahedra', 'Prism', 'Pyramid'}

    def __init__(self, filename=None, builder=None):
        super().__init__()
        self._filename = filename
        self._builder = builder

    def parse(self, verbose=False):
        """
        Parse the GiD-json-file to the object specified by the builder (MeshConverter object).
        
        Parameters
        ----------
        verbose : bool

        Returns
        -------
        object
        """

        with open(self._filename, 'r') as infile:
            json_tree = json.load(infile)

            dimflag = set([ele_type['ele_type'] for ele_type in json_tree['elements']]).intersection(self.eletypes_3d)
            if not dimflag:
                self.builder.build_mesh_dimension(2)
            else:
                self.builder.build_mesh_dimension(3)

            no_of_nodes = json_tree['no_of_nodes']
            no_of_elements = json_tree['no_of_elements']

            self.builder.build_no_of_nodes(no_of_nodes)
            self.builder.build_no_of_elements(no_of_elements)

            print("Import nodes...")
            for counter, node in enumerate(json_tree['nodes']):
                self.builder.build_node(node['id'], node['coords'][0], node['coords'][1], node['coords'][2])
                print("\rImport node no. {} / {}".format(counter, no_of_nodes), end='')

            print("\n...finished")
            print("Import elements")
            for ele_type in json_tree['elements']:
                current_amfe_eletype = self.eletypes[(ele_type['ele_type'], json_tree['quadratic'])]
                print("    Import eletype {} ...".format(current_amfe_eletype))
                for counter, element in enumerate(ele_type['elements']):
                    eleid = element['id']
                    nodes = element['connectivity'][:-1]
                    self.builder.build_element(eleid, current_amfe_eletype, nodes)
                    print("\rImport element No. {} / {}".format(counter, no_of_elements), end='')
                print("\n    ...finished")
            print("\n...finished")

            print("Import groups...")
            for group in json_tree['groups']:
                self.builder.build_group(group, nodeids=json_tree['groups'][group]['nodes'],
                                         elementids=json_tree['groups'][group]['elements'])
            print("...finished")

        # Finished build, return mesh
        return self.builder.return_mesh()


class GmshAsciiMeshReader(MeshReader):

    eletypes = {
        1: 'straight_line',
        2: 'Tri3',
        3: 'Quad4',
        4: 'Tet4',
        5: 'Hex8',
        6: 'Prism6',
        7: None,  # Pyramid
        8: 'quadratic_line',
        9: 'Tri6',
        10: None,  # 9 node quad
        11: 'Tet10',
        12: None,  # 27 Node Hex
        13: None,  # 2nd order prism
        14: None,  # 2nd order pyramid
        15: 'point',
        16: 'Quad8',
        17: 'Hex20',
        18: None,  # 15node 2nd order prism
        19: None,  # 13 node pyramid
        20: None,  # 9 node triangle
        21: 'Tri10',
        22: None,  # 12 node triangle
        23: None,  # 15 node triangle
        24: None,
        25: None,
        26: None,
        27: None,
        28: None,
        29: None,
        30: None,
        31: None,
        92: None,
        93: None
    }

    eletypes_3d = [4, 5, 6, 11, 17]

    tag_format_start = "$MeshFormat"
    tag_format_end = "$EndMeshFormat"
    tag_nodes_start = "$Nodes"
    tag_nodes_end = "$EndNodes"
    tag_elements_start = "$Elements"
    tag_elements_end = "$EndElements"
    tag_physical_names_start = "$PhysicalNames"
    tag_physical_names_end = "$EndPhysicalNames"

    def __init__(self, filename=None, builder=None):
        super().__init__()
        self._builder = builder
        self._filename = filename
        # Default dimension is 2, later (during build of elements) it is checked if mesh is 3D
        self._dimension = 2

    def parse(self):
        with open(self._filename, 'r') as infile:
            # Read all lines into data_geometry
            data_geometry = infile.read().splitlines()

        n_nodes = None
        n_elements = None
        i_nodes_start = None
        i_nodes_end = None
        i_elements_start = None
        i_elements_end = None
        i_format_start = None
        i_format_end = None
        i_physical_names_start = None
        i_physical_names_end = None

        # Store indices of lines where different sections start and end
        for s in data_geometry:
            if s == self.tag_format_start:  # Start Formatliste
                i_format_start = data_geometry.index(s) + 1
            elif s == self.tag_format_end:  # Ende Formatliste
                i_format_end = data_geometry.index(s)
            elif s == self.tag_nodes_start:  # Start Knotenliste
                i_nodes_start = data_geometry.index(s) + 2
                n_nodes = int(data_geometry[i_nodes_start - 1])
            elif s == self.tag_nodes_end:  # Ende Knotenliste
                i_nodes_end = data_geometry.index(s)
            elif s == self.tag_elements_start:  # Start Elementliste
                i_elements_start = data_geometry.index(s) + 2
                n_elements = int(data_geometry[i_elements_start - 1])
            elif s == self.tag_elements_end:  # Ende Elementliste
                i_elements_end = data_geometry.index(s)
            elif s == self.tag_physical_names_start:  # Start Physical Names
                i_physical_names_start = data_geometry.index(s) + 2
            elif s == self.tag_physical_names_end:
                i_physical_names_end = data_geometry.index(s)

        # build number of nodes and elements
        if n_nodes is not None and n_elements is not None:
            self._builder.build_no_of_nodes(n_nodes)
            self._builder.build_no_of_elements(n_elements)
        else:
            raise ValueError('Could not read number of nodes and number of elements in File {}'.format(self._filename))

        # Check if indices could be read:
        for i in [i_nodes_start, i_nodes_end, i_elements_start, i_elements_end, i_format_start, i_format_end]:
            if i is None:
                raise ValueError('Could not read start and end tags of format, nodes and elements '
                                 'in file {}'.format(self._filename))

        # Check inconsistent dimensions
        if (i_nodes_end - i_nodes_start) != n_nodes \
                or (i_elements_end - i_elements_start) != n_elements:
            raise ValueError('Error while processing the file {}',
                             'Dimensions are not consistent.'.format(self._filename))

        # extract data from file to lists
        list_imported_mesh_format = data_geometry[i_format_start: i_format_end]
        list_imported_nodes = data_geometry[i_nodes_start: i_nodes_end]
        list_imported_elements = data_geometry[i_elements_start: i_elements_end]

        # Dict for physical names
        groupnames = dict()
        if i_physical_names_start is not None and i_physical_names_end is not None:
            list_imported_physical_names = data_geometry[i_physical_names_start: i_physical_names_end]
            # Make a dict for physical names:
            for group in list_imported_physical_names:
                groupinfo = group.split()
                idx = int(groupinfo[1])
                # split double quotes
                name = groupinfo[2][1:-1]
                groupnames.update({idx: name})

        # conversion of the read strings in mesh format to integer and floats
        for j in range(len(list_imported_mesh_format)):
            list_imported_mesh_format[j] = [float(x) for x in
                                            list_imported_mesh_format[j].split()]

        # Build nodes
        for node in list_imported_nodes:
            nodeinfo = node.split()
            nodeid = int(nodeinfo[0])
            x = float(nodeinfo[1])
            y = float(nodeinfo[2])
            z = float(nodeinfo[3])
            self._builder.build_node(nodeid, x, y, z)

        # Build elements
        groupentities = dict()
        for element in list_imported_elements:
            elementinfo = element.split()
            elementid = int(elementinfo[0])
            eletype = self.eletypes[int(elementinfo[1])]
            if int(elementinfo[1]) in self.eletypes_3d:
                self._dimension = 3
            no_of_tags = int(elementinfo[2])
            physical_group = int(elementinfo[3])
            connectivity = elementinfo[2+no_of_tags+1:]
            connectivity = [int(node) for node in connectivity]

            self._builder.build_element(elementid, eletype, connectivity)
            # Add element to group
            if physical_group in groupentities:
                groupentities[physical_group].append(elementid)
            else:
                groupentities.update({physical_group: [elementid]})

        # Build groups
        for group in groupentities:
            if group in groupnames:
                self.builder.build_group(groupnames[group], [], groupentities[group])
            else:
                self.builder.build_group(group, [], groupentities[group])

        self.builder.build_mesh_dimension(self._dimension)

        return self.builder.return_mesh()


class AmfeMeshObjMeshReader(MeshReader):
    """
    Reader for AMfe mesh objects.
    """

    def __init__(self, meshobj=None, builder=None):
        super().__init__()
        self._builder = builder
        self._meshobj = meshobj
        return

    def parse(self):
        # build dimension
        self._builder.build_mesh_dimension(self._meshobj.dimension)
        self._builder.build_no_of_nodes(self._meshobj.no_of_nodes)
        self._builder.build_no_of_elements(self._meshobj.no_of_elements + self._meshobj.no_of_boundary_elements)
        # build nodes
        nodeid2idx = self._meshobj.nodeid2idx
        if self._meshobj.dimension == 2:
            for nodeid in nodeid2idx:
                self._builder.build_node(nodeid,
                                         self._meshobj.nodes[nodeid2idx[nodeid], 0],
                                         self._meshobj.nodes[nodeid2idx[nodeid], 1],
                                         0.0)
        else:
            for nodeid in nodeid2idx:
                self._builder.build_node(nodeid,
                                         self._meshobj.nodes[nodeid2idx[nodeid], 0],
                                         self._meshobj.nodes[nodeid2idx[nodeid], 1],
                                         self._meshobj.nodes[nodeid2idx[nodeid], 2])
        # build elements
        elementid2idx = self._meshobj.eleid2idx
        connectivitylist = (self._meshobj.connectivity, self._meshobj.boundary_connectivity)
        eleshapeslist = (self._meshobj.ele_shapes, self._meshobj.boundary_ele_shapes)
        for elementid in elementid2idx:
            vol_boundary_flag, idx = elementid2idx[elementid]
            etype = eleshapeslist[vol_boundary_flag][idx]
            connectivity = connectivitylist[vol_boundary_flag][idx]
            connectivity = self._meshobj.get_nodeids_by_nodeidxs(connectivity)
            self._builder.build_element(elementid, etype, connectivity)
        # build groups
        for group in self._meshobj.groups:
            self._builder.build_group(group,
                                      self._meshobj.groups[group]['nodes'],
                                      self._meshobj.groups[group]['elements'])
        return self._builder.return_mesh()


class MeshConverter:
    '''
    Super class for all MeshConverters.
    '''

    def __init__(self, *args, **kwargs):
        pass

    def build_no_of_nodes(self, no):
        pass

    def build_no_of_elements(self, no):
        pass

    def build_node(self, id, x, y, z):
        pass

    def build_element(self, id, type, nodes):
        pass

    def build_group(self, name, nodeids, elementids):
        '''

        Parameters
        ----------
        name: str
            Name identifying the node group.
        nodeids: list
            List with node ids.
        elementids: list
            List with element ids.

        Returns
        -------
        None
        '''
        pass

    def build_material(self, material):
        pass

    def build_partition(self, partition):
        pass

    def build_mesh_dimension(self, dim):
        pass

    def return_mesh(self):
        pass


class AmfeMeshConverter(MeshConverter):
    """
    Converter for AMfe meshes.

    Examples
    --------
    Convert a GiD json file to an AMfe mesh:

    >>> from amfe.io import GidJsonMeshReader, AmfeMeshConverter
    >>> filename = '/path/to/your/file.json'
    >>> converter = AmfeMeshConverter()
    >>> reader = GidJsonMeshReader(filename, converter)
    >>> mymesh = reader.parse()

    """

    element_2d_set = {'Tri6', 'Tri3', 'Quad4', 'Quad8', }
    element_3d_set = {'Tet4', 'Tet10', 'Hexa8', 'Hexa20', 'Prism6'}

    boundary_2d_set = {'straight_line', 'quadratic_line'}
    boundary_3d_set = {'straight_line', 'quadratic_line', 'Tri6', 'Tri3', 'Tri10', 'Quad4', 'Quad8'}

    def __init__(self, verbose=False):
        super().__init__()
        self._verbose = verbose
        self._mesh = Mesh()
        self._dimension = None
        self._no_of_nodes = None
        self._no_of_elements = None
        self._nodes = np.empty((0, 3), dtype=float)
        self._currentnodeid = 0
        self._currentelementid = 0
        self._connectivity = list()
        self._eleshapes = list()
        self._groups = dict()
        # mapping from reader-nodeid to amfe-nodeid
        self._nodeid2idx = dict()
        self._elementid2idx = dict()
        return

    def build_no_of_nodes(self, no):
        # This function is only used for preallocation
        # It is not necessary to call, but useful if information about no_of_nodes exists
        self._no_of_nodes = no
        if self._nodes.shape[0] == 0:
            self._nodes = np.zeros((no, 3), dtype=float)
        return

    def build_no_of_elements(self, no):
        # This function is not used
        # If someone wants to improve performance he/she can add preallocation functionality for elements
        self._no_of_elements = no
        # preallocation...
        return

    def build_mesh_dimension(self, dim):
        self._dimension = dim
        return

    def build_node(self, idx, x, y, z):
        # amfeid is the row-index in nodes array
        amfeid = self._currentnodeid
        # Check if preallocation has been done so far
        if self._no_of_nodes is not None:
            # write node in preallocated array
            self._nodes[amfeid, :] = [x, y, z]
        else:
            # append node if array is not preallocated with full node dimension
            self._nodes = np.append(self._nodes, np.array([x, y, z], dtype=float, ndmin=2), axis=0)
        # add mapping information
        self._nodeid2idx.update({idx: amfeid})
        # increment row-index counter
        self._currentnodeid += 1
        return

    def build_element(self, idx, etype, nodes):
        # append connectivity information
        self._connectivity.append(np.array(nodes, dtype=int))
        # update mapping information
        self._elementid2idx.update({idx: self._currentelementid})
        # append element type information
        # Hint: The differentiation between volume and boundary elements will be performed after all
        # elements have been read
        self._eleshapes.append(etype)
        # increment row-index counter
        self._currentelementid += 1
        return

    def build_group(self, name, nodeids=None, elementids=None):
        # append group information
        group = {name: {'nodes': nodeids, 'elements': elementids}}
        self._groups.update(group)
        return

    def return_mesh(self):
        # Check dimension of model
        if self._dimension is None:
            if not self.element_3d_set.intersection(set(self._eleshapes)):
                # No 3D element in eleshapes, thus:
                self._dimension = 2
            else:
                self._dimension = 3
        # If dimension = 2 cut the z coordinate
        if self._dimension == 2:
            self._mesh.nodes = self._nodes[:, :self._dimension]
        # set the node mapping information
        self._mesh.nodeid2idx = self._nodeid2idx
        # divide in boundary and volume elements
        currentidx = 0
        currentboundaryidx = 0
        elementid2idx = dict()
        if self._dimension == 3:
            volume_element_set = self.element_3d_set
            boundary_element_set = self.boundary_3d_set
        elif self._dimension == 2:
            volume_element_set = self.element_2d_set
            boundary_element_set = self.boundary_2d_set
        else:
            raise ValueError('Dimension must be 2 or 3')

        # write properties
        self._mesh.dimension = self._dimension
        self._mesh.connectivity = [np.array([self._nodeid2idx[nodeid] for nodeid in element])
                                   for index, element in enumerate(self._connectivity)
                                   if self._eleshapes[index] in volume_element_set]
        self._mesh.boundary_connectivity = [np.array([self._nodeid2idx[nodeid] for nodeid in element])
                                            for index, element in enumerate(self._connectivity)
                                            if self._eleshapes[index] in boundary_element_set]
        self._mesh.ele_shapes = [eleshape
                                 for index, eleshape in enumerate(self._eleshapes)
                                 if self._eleshapes[index] in volume_element_set]
        self._mesh.boundary_ele_shapes = [eleshape
                                          for index, eleshape in enumerate(self._eleshapes)
                                          if self._eleshapes[index] in boundary_element_set]
        for eleid in self._elementid2idx:
            if self._eleshapes[self._elementid2idx[eleid]] in volume_element_set:
                elementid2idx.update({eleid: (0, currentidx)})
                currentidx += 1
            elif self._eleshapes[self._elementid2idx[eleid]] in boundary_element_set:
                elementid2idx.update({eleid: (1, currentboundaryidx)})
                currentboundaryidx += 1
        self._mesh.eleid2idx = elementid2idx
        self._mesh.groups = self._groups
        return self._mesh<|MERGE_RESOLUTION|>--- conflicted
+++ resolved
@@ -15,29 +15,23 @@
 import json
 import numpy as np
 
+from amfe import Mesh
+
 __all__ = [
     'MeshReader',
     'MeshConverter',
-<<<<<<< HEAD
     'GidAsciiMeshReader',
     'GidJsonMeshReader',
     'GmshAsciiMeshReader',
     'AmfeMeshObjMeshReader',
-    'AmfeMeshConverter'
-=======
+    'AmfeMeshConverter',
     'GidAsciiMeshReader'
->>>>>>> c867d82f
-]
+    ]
 
 
 def check_dir(*filenames):
-<<<<<<< HEAD
-    """
-    Check if paths exists; if not, the given paths will be created.
-=======
-    '''
+    """
     Check if path(s) exist; if not, given path(s) will be created.
->>>>>>> c867d82f
 
     Parameters
     ----------
@@ -47,14 +41,8 @@
     Returns
     -------
     None
-<<<<<<< HEAD
-    """
-    for filename in filenames:  # loop on files
-=======
-    '''
-
+    """
     for filename in filenames:  # loop over files
->>>>>>> c867d82f
         dir_name = os.path.dirname(filename)
         # check whether directory does exist
         if not os.path.exists(dir_name) or dir_name == '':
@@ -100,15 +88,9 @@
 
 
 class GidAsciiMeshReader(MeshReader):
-<<<<<<< HEAD
-    """
-    Reads GID-Ascii-Files
-    """
-=======
-    '''
+    """
     Reads GiD-Ascii-files.
-    '''
->>>>>>> c867d82f
+    """
 
     eletypes = {
         ('Linear', 2): 'straight_line',
@@ -143,26 +125,19 @@
             dimension = int(match.group(1))  # dimension (nodes have 2 or 3 coordinates)
             eleshape = match.group(2)  # elementtype
             nnodes = int(match.group(3))  # number of nodes per element
+            eletype = None
 
             self.builder.build_mesh_dimension(dimension)
             try:
                 eletype = self.eletypes[(eleshape, nnodes)]
             except Exception:
-<<<<<<< HEAD
-                print('Eletype ({},{})  cannot be found in eletypes dictionary, it is not implemented in AMfe'.format(
-                    eleshape, nnodes))
-                return
-            if eleshape is None:
-                raise ValueError('Element ({},{}) is not implemented in AMfe'.format(eleshape, nnodes))
-=======
                 print('Eletype ({},{}) cannot be found in eletypes dictionary, it is not implemented in AMfe.'
-                      .format( eletype, nnodes))
+                      .format(eletype, nnodes))
             if eletype is None:
                 raise ValueError('Element ({},{}) is not implemented in AMfe.'.format(eletype, nnodes))
             if verbose:
                 print('Eletype {} identified.'.format(eletype))
 
->>>>>>> c867d82f
             # Coordinates
             for line in infile:
                 if line.strip() == 'Coordinates':
